--- conflicted
+++ resolved
@@ -1267,7 +1267,6 @@
         return {};
     }
 
-<<<<<<< HEAD
     auto reload_policy = _reload_policy;
 
     if (reload_policy == ReloadPolicy::ASK )
@@ -1289,15 +1288,6 @@
         {
             reload_policy = ReloadPolicy::CLEANUP;
         }
-        else if ( msgBox.clickedButton() == buttonMerge )
-        {
-            reload_policy = ReloadPolicy::MERGE;
-        }
-        else if ( msgBox.clickedButton() == buttonPrefix )
-        {
-            reload_policy = ReloadPolicy::PREFIX;
-        }
-    }
     //-----------
     if( reload_policy == ReloadPolicy::CLEANUP )
     {
@@ -1345,31 +1335,6 @@
             double max_range_x = destination_plot.maximumRangeX();
             destination_plot.swapData(source_plot);
             destination_plot.setMaximumRangeX(max_range_x); // just in case
-=======
-    if( delete_older )
-    {
-        std::vector<std::string> old_one_to_delete;
-        for (auto& it: _mapped_plot_data.numeric)
-        {
-            // timeseries in old but not in new
-            if( new_data.numeric.count( it.first ) == 0 )
-            {
-                old_one_to_delete.push_back( it.first );
-            }
-        }
-
-        if( !old_one_to_delete.empty() )
-        {
-            QMessageBox::StandardButton reply;
-            reply = QMessageBox::question(this, tr("Warning"),
-                                          tr("Do you want to remove the previously loaded data?\n"),
-                                          QMessageBox::Yes | QMessageBox::No,
-                                          QMessageBox::Yes );
-            if( reply == QMessageBox::Yes )
-            {
-                deleteDataMultipleCurves(old_one_to_delete);
-            }
->>>>>>> 14362789
         }
         else
         {
