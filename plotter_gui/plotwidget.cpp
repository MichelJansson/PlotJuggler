--- conflicted
+++ resolved
@@ -321,12 +321,7 @@
 {
     this->detachItems(QwtPlotItem::Rtti_PlotCurve, false);
     _curve_list.erase(_curve_list.begin(), _curve_list.end());
-<<<<<<< HEAD
-
-    _tracker->refreshPosition();
-=======
     replot();
->>>>>>> 31f9ce36
 }
 
 QDomElement PlotWidget::xmlSaveState( QDomDocument &doc)
