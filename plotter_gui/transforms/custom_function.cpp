--- conflicted
+++ resolved
@@ -111,72 +111,6 @@
     }
 }
 
-<<<<<<< HEAD
-void CustomFunction::initJsEngine()
-{
-    _jsEngine = std::unique_ptr<QJSEngine>( new QJSEngine() );
-
-    QJSValue globalVarResult = _jsEngine->evaluate(_global_vars);
-    if(globalVarResult.isError())
-    {
-        throw std::runtime_error("JS Engine : " + globalVarResult.toString().toStdString());
-    }
-    QString calcMethodStr = QString("function calc(time, value, CHANNEL_VALUES){with (Math){\n%1\n}}").arg(_function_replaced);
-    _jsEngine->evaluate(calcMethodStr);
-}
-
-PlotData::Point CustomFunction::calculatePoint(QJSValue& calcFct,
-                                const PlotData& src_data,
-                                const std::vector<const PlotData*>& channels_data,
-                                QJSValue& chan_values,
-                                size_t point_index)
-{
-    const PlotData::Point &old_point = src_data.at(point_index);
-
-    int chan_index = 0;
-    for(const PlotData* chan_data: channels_data)
-    {
-        double value;
-        int index = chan_data->getIndexFromX(old_point.x);
-        if(index != -1){
-            value = chan_data->at(index).y;
-        }
-        else{
-            value = std::numeric_limits<double>::quiet_NaN();
-        }
-        chan_values.setProperty(static_cast<quint32>(chan_index++), QJSValue(value));
-    }
-
-    PlotData::Point new_point;
-    new_point.x = old_point.x;
-
-    QJSValue jsData = calcFct.call({QJSValue(old_point.x), QJSValue(old_point.y), chan_values});
-    if(jsData.isError())
-    {
-        throw std::runtime_error("JS Engine : " + jsData.toString().toStdString());
-    }
-
-    if( jsData.isArray() )
-    {
-      const int length = jsData.property("length").toInt();
-      if( length == 2 )
-      {
-        new_point.x = jsData.property(0).toNumber();
-        new_point.y = jsData.property(1).toNumber();
-      }
-      else{
-        throw std::runtime_error("JS Engine : if you return an array, the size must be 2 (time/value pair)");
-      }
-    }
-    else{
-      new_point.y = jsData.toNumber();
-    }
-
-    return new_point;
-}
-
-=======
->>>>>>> 08f78c2e
 void CustomFunction::calculate(const PlotDataMapRef &plotData, PlotData* dst_data)
 {
     auto src_data_it = plotData.numeric.find(_linked_plot_name);
