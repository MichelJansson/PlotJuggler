cmake_minimum_required(VERSION 3.10)

PROJECT(plotjuggler)

set(CMAKE_CXX_STANDARD 17)
set(CMAKE_CXX_STANDARD_REQUIRED ON)

set(CMAKE_MODULE_PATH ${CMAKE_MODULE_PATH}  "${CMAKE_CURRENT_LIST_DIR}/cmake")

add_definitions(
    -DPJ_MAJOR_VERSION="3"
    -DPJ_MINOR_VERSION="4"
    -DPJ_PATCH_VERSION="3" )

# You can add some command line arguments at compilation time
# Use _0x3b_ instead of semicolon

#set(PJ_DEFAULT_ARGS "-n --enabled_plugins=libDataLoadCSV_0x3b_libDataStreamSample")
#add_definitions( -DPJ_DEFAULT_ARGS="${PJ_DEFAULT_ARGS}")

option(ENABLE_ASAN "Enable Address Sanitizer" OFF)

IF (NOT WIN32 AND ENABLE_ASAN)
  set (CMAKE_CXX_FLAGS "${CMAKE_CXX_FLAGS} -fno-omit-frame-pointer -fsanitize=address")
  set (CMAKE_LINKER_FLAGS "${CMAKE_LINKER_FLAGS} -fno-omit-frame-pointer -fsanitize=address")
endif()

include_directories( plotjuggler_base/include )
include_directories( plotjuggler_base/src )

add_definitions( -DFMT_HEADER_ONLY )

# http://answers.ros.org/question/230877/optionally-build-a-package-with-catkin/
if( CATKIN_DEVEL_PREFIX OR catkin_FOUND OR CATKIN_BUILD_BINARY_PACKAGE)
    set(COMPILING_WITH_CATKIN 1)

    message(STATUS "--------------------------------------------------")
    message(STATUS "PlotJuggler is being built using CATKIN.")
    message(STATUS "--------------------------------------------------")

    find_package(catkin REQUIRED COMPONENTS roslib )

    catkin_package(
        INCLUDE_DIRS  plotjuggler_base/include
        LIBRARIES  plotjuggler_base
        CATKIN_DEPENDS roslib roscpp
    )

message(STATUS ${catkin_INCLUDE_DIRS})

    include_directories(${catkin_INCLUDE_DIRS})
    add_definitions(-DCOMPILED_WITH_CATKIN)

elseif( DEFINED ENV{AMENT_PREFIX_PATH})
    set(COMPILING_WITH_AMENT 1)

    find_package(ament_cmake REQUIRED)
    find_package(ament_index_cpp REQUIRED)
<<<<<<< HEAD
    find_package(rclcpp REQUIRED)
    include_directories(${ament_index_cpp_INCLUDE_DIRS})
=======
>>>>>>> 4fee8e98

    message(STATUS "--------------------------------------------------")
    message(STATUS "PlotJuggler is being built using AMENT.")
    message(STATUS "--------------------------------------------------")

    add_definitions(-DCOMPILED_WITH_AMENT)

else()
    message(STATUS "--------------------------------------------------")
    message(STATUS "PlotJuggler is being built WITHOUT any ROS support")
    message(STATUS "--------------------------------------------------")
endif()

cmake_policy (SET CMP0020 NEW)

set(CMAKE_INCLUDE_CURRENT_DIR ON)
set(CMAKE_AUTOMOC ON)
SET(CMAKE_AUTOUIC ON)


if (NOT WIN32)
    set(CMAKE_CXX_FLAGS "${CMAKE_CXX_FLAGS} -g -fno-omit-frame-pointer")
endif()

if(APPLE AND EXISTS /usr/local/opt/qt5)
    # Homebrew installs Qt5 (up to at least 5.9.1) in
    # /usr/local/qt5, ensure it can be found by CMake since
    # it is not in the default /usr/local prefix.
    # source: https://github.com/Homebrew/homebrew-core/issues/8392#issuecomment-325226494
    list(APPEND CMAKE_PREFIX_PATH "/usr/local/opt/qt5")
    set(CMAKE_MACOSX_RPATH 1)
elseif(APPLE AND EXISTS /opt/homebrew/opt/qt@5)
    list(APPEND CMAKE_PREFIX_PATH "/opt/homebrew/opt/qt@5")
    set(CMAKE_MACOSX_RPATH 1)
endif()

find_package(Qt5 REQUIRED COMPONENTS
    Core
    Widgets
    PrintSupport
    Concurrent
    Xml
    Svg
    OpenGL
    WebSockets
    Network)

set( QT_LINK_LIBRARIES
    Qt5::Core
    Qt5::Widgets
    Qt5::PrintSupport
    Qt5::Xml
    Qt5::Concurrent
    Qt5::Svg
    Qt5::OpenGL
    Qt5::WebSockets
    )


if (NOT CMAKE_BUILD_TYPE)
    message(STATUS "No build type selected, default to RelWithDebInfo")
    set(CMAKE_BUILD_TYPE "RelWithDebInfo")
endif()

IF (NOT WIN32)
    set(CMAKE_CXX_FLAGS "${CMAKE_CXX_FLAGS}  -fPIC")
else()
    set(CMAKE_CXX_FLAGS "${CMAKE_CXX_FLAGS}  -D_USE_MATH_DEFINES")
    set(CMAKE_WIN32_EXECUTABLE ON)
    set(GUI_TYPE WIN32)
ENDIF()

include_directories(
    ${Qt5Core_INCLUDE_DIRS}
    ${Qt5Widgets_INCLUDE_DIRS}
    ${Qt5Concurrent_INCLUDE_DIRS}
    ${Qt5PrintSupport_INCLUDE_DIRS}
    ${Qt5Xml_INCLUDE_DIRS}
    ${Qt5WebSockets_INCLUDE_DIRS}
    ${Qt5Svg_INCLUDE_DIRS}
    ${Qt5OpenGL_INCLUDE_DIRS}
    ./3rdparty/
    ./3rdparty/color_widgets/include
    ./3rdparty/Qt-Advanced-Docking/include
    ./3rdparty/qwt/src
    ./3rdparty/sol
    ./3rdparty/lua-5.4.3/src
)

#########################  BASE library  ####################################
qt5_wrap_cpp(PLOTJUGGLER_BASE_MOCS
  plotjuggler_base/include/PlotJuggler/dataloader_base.h
  plotjuggler_base/include/PlotJuggler/statepublisher_base.h
  plotjuggler_base/include/PlotJuggler/toolbox_base.h
  plotjuggler_base/include/PlotJuggler/datastreamer_base.h
  plotjuggler_base/include/PlotJuggler/transform_function.h
  plotjuggler_base/include/PlotJuggler/plotwidget_base.h
  plotjuggler_base/include/PlotJuggler/lua_highlighter.h
)

add_library( plotjuggler_base
    ${PLOTJUGGLER_BASE_MOCS}
     plotjuggler_base/src/plotdata.cpp
     plotjuggler_base/src/datastreamer_base.cpp
     plotjuggler_base/src/transform_function.cpp
     plotjuggler_base/src/plotwidget_base.cpp
     plotjuggler_base/src/plotzoomer.cpp
     plotjuggler_base/src/plotmagnifier.cpp
     plotjuggler_base/src/plotlegend.cpp
     plotjuggler_base/src/timeseries_qwt.cpp
     plotjuggler_base/src/reactive_function.cpp
     plotjuggler_base/src/lua_highlighter.cpp
     )
# target_link_libraries(plotjuggler_base plotjuggler_qwt)

#########################  INSTALL  ####################################

if(COMPILING_WITH_CATKIN)

    set(CMAKE_ARCHIVE_OUTPUT_DIRECTORY ${CATKIN_DEVEL_PREFIX}/${CATKIN_PACKAGE_LIB_DESTINATION})
    set(CMAKE_LIBRARY_OUTPUT_DIRECTORY ${CATKIN_DEVEL_PREFIX}/${CATKIN_PACKAGE_BIN_DESTINATION})
    set(CMAKE_RUNTIME_OUTPUT_DIRECTORY ${CATKIN_DEVEL_PREFIX}/${CATKIN_PACKAGE_BIN_DESTINATION})
    set(PJ_PLUGIN_INSTALL_DIRECTORY ${CATKIN_PACKAGE_BIN_DESTINATION} )

elseif(COMPILING_WITH_AMENT)

    set(CMAKE_LIBRARY_OUTPUT_DIRECTORY ${CMAKE_BINARY_DIR}/bin)
    set(CMAKE_RUNTIME_OUTPUT_DIRECTORY ${CMAKE_BINARY_DIR}/bin)
    set(PJ_PLUGIN_INSTALL_DIRECTORY lib/${PROJECT_NAME} )

    ament_export_targets(
        export_plotjuggler_base
        export_plotjuggler_qwt
        HAS_LIBRARY_TARGET)
    ament_package()

else()

    set(CMAKE_ARCHIVE_OUTPUT_DIRECTORY ${CMAKE_BINARY_DIR}/lib)
    set(CMAKE_LIBRARY_OUTPUT_DIRECTORY ${CMAKE_BINARY_DIR}/bin)
    set(CMAKE_RUNTIME_OUTPUT_DIRECTORY ${CMAKE_BINARY_DIR}/bin)
    set(PJ_PLUGIN_INSTALL_DIRECTORY bin)

endif()

set(DESKTOP_ICON_DIR "${CMAKE_INSTALL_PREFIX}/share/icons")

install(FILES ${CMAKE_CURRENT_SOURCE_DIR}/PlotJuggler.desktop
        DESTINATION  "${CMAKE_INSTALL_PREFIX}/share/applications"  )

install(FILES ${CMAKE_CURRENT_SOURCE_DIR}/plotjuggler.svg
        DESTINATION ${DESKTOP_ICON_DIR}  )


add_subdirectory( 3rdparty/qwt/src )


install(
     TARGETS
        plotjuggler_base
     EXPORT export_plotjuggler_base
     LIBRARY DESTINATION lib
     ARCHIVE DESTINATION lib
     RUNTIME DESTINATION bin
     INCLUDES DESTINATION include )

install(DIRECTORY plotjuggler_base/include/ DESTINATION include )

######################## Main App, Libraries amd Plugins ###################################

if (NOT WIN32)
  add_subdirectory( 3rdparty/backward-cpp )
endif()

add_subdirectory( 3rdparty/color_widgets )
add_subdirectory( 3rdparty/Qt-Advanced-Docking )
add_subdirectory( 3rdparty/lua-5.4.3 )

add_subdirectory( plotjuggler_app )

add_subdirectory( plotjuggler_plugins/DataLoadCSV )
add_subdirectory( plotjuggler_plugins/DataLoadULog )

add_subdirectory( plotjuggler_plugins/DataStreamSample )
add_subdirectory( plotjuggler_plugins/DataStreamWebsocket )
add_subdirectory( plotjuggler_plugins/DataStreamUDP )
add_subdirectory( plotjuggler_plugins/DataStreamMQTT )
add_subdirectory( plotjuggler_plugins/DataStreamZMQ )

add_subdirectory( plotjuggler_plugins/StatePublisherCSV )
add_subdirectory( plotjuggler_plugins/VideoViewer )

add_subdirectory( plotjuggler_plugins/ToolboxQuaternion )
add_subdirectory( plotjuggler_plugins/ToolboxFFT )
add_subdirectory( plotjuggler_plugins/ToolboxLuaEditor )

add_subdirectory( plotjuggler_plugins/ParserProtobuf )<|MERGE_RESOLUTION|>--- conflicted
+++ resolved
@@ -56,11 +56,8 @@
 
     find_package(ament_cmake REQUIRED)
     find_package(ament_index_cpp REQUIRED)
-<<<<<<< HEAD
     find_package(rclcpp REQUIRED)
     include_directories(${ament_index_cpp_INCLUDE_DIRS})
-=======
->>>>>>> 4fee8e98
 
     message(STATUS "--------------------------------------------------")
     message(STATUS "PlotJuggler is being built using AMENT.")
