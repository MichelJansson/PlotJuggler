--- conflicted
+++ resolved
@@ -2,13 +2,8 @@
 <Package>
     <DisplayName>PlotJuggler Main App</DisplayName>
     <Description>Install PlotJuggler with basic plugins.</Description>
-<<<<<<< HEAD
-    <Version>3.1.0</Version>
-    <ReleaseDate>2021-01-25</ReleaseDate>
-=======
     <Version>3.0.7</Version>
     <ReleaseDate>2021-01-28</ReleaseDate>
->>>>>>> 8b0a24dc
     <Licenses>
         <License name="LGPL" file="license.txt" />
     </Licenses>
