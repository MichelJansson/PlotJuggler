
include_directories( ./ ../  ../../common )

add_definitions(${QT_DEFINITIONS})
add_definitions(-DQT_PLUGIN)
add_definitions(-DQT_SHARED)

QT5_WRAP_UI ( UI_SRC  dialog_select_ros_topics.ui  )


SET( SRC
    dataload_ros.cpp
<<<<<<< HEAD
    ros-type-parser.h
    ros-type-parser.cpp
    dialog_select_ros_topics.h
    dialog_select_ros_topics.cpp
    )

SET ( ROS_DIRECTORY /opt/ros/kinetic/)

include_directories( ${ROS_DIRECTORY}/include)

=======
    dataload_ros.h
    ${CMAKE_SOURCE_DIR}/common/selectlistdialog.h
    )

>>>>>>> 6fbfc89a
add_library(DataLoadROS SHARED ${SRC} ${UI_SRC}  )


target_link_libraries(DataLoadROS  RosTypeParser
    ${Qt5Widgets_LIBRARIES}
    ${ROS_DIRECTORY}/lib/libroscpp.so
    ${ROS_DIRECTORY}/lib/librosbag.so
    ${ROS_DIRECTORY}/lib/librosbag_storage.so
    ${ROS_DIRECTORY}/lib/librostime.so
    ${ROS_DIRECTORY}/lib/libroscpp_serialization.so
    )

INSTALL(TARGETS DataLoadROS DESTINATION ${CMAKE_INSTALL_PREFIX}/bin )<|MERGE_RESOLUTION|>--- conflicted
+++ resolved
@@ -10,23 +10,11 @@
 
 SET( SRC
     dataload_ros.cpp
-<<<<<<< HEAD
-    ros-type-parser.h
-    ros-type-parser.cpp
     dialog_select_ros_topics.h
     dialog_select_ros_topics.cpp
     )
 
-SET ( ROS_DIRECTORY /opt/ros/kinetic/)
 
-include_directories( ${ROS_DIRECTORY}/include)
-
-=======
-    dataload_ros.h
-    ${CMAKE_SOURCE_DIR}/common/selectlistdialog.h
-    )
-
->>>>>>> 6fbfc89a
 add_library(DataLoadROS SHARED ${SRC} ${UI_SRC}  )
 
 
