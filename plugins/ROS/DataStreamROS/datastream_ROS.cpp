#include "datastream_ROS.h"
#include <QTextStream>
#include <QFile>
#include <QMessageBox>
#include <QDebug>
#include <thread>
#include <mutex>
#include <chrono>
#include <thread>
#include <QProgressDialog>
#include <QtGlobal>
#include <QApplication>
#include <QProcess>
#include <QCheckBox>
#include <QSettings>
#include <QFileDialog>
#include <ros/callback_queue.h>
#include <rosbag/bag.h>
#include <topic_tools/shape_shifter.h>
#include <ros/transport_hints.h>

#include "../dialog_select_ros_topics.h"
#include "../rule_editing.h"
#include "../qnodedialog.h"
#include "../shape_shifter_factory.hpp"

DataStreamROS::DataStreamROS():
    DataStreamer(),
    _node(nullptr),
    _action_saveIntoRosbag(nullptr),
    _clock_time(0)
{
    _running = false;
    _initial_time = std::numeric_limits<double>::max();
    _periodic_timer = new QTimer();
    connect( _periodic_timer, &QTimer::timeout,
             this, &DataStreamROS::timerCallback);
}

void DataStreamROS::clockCallback(const rosgraph_msgs::Clock::ConstPtr& msg)
{
    if( ( msg->clock - _clock_time ) < ros::Duration(-1,0) && _action_clearBuffer->isChecked() )
    {
        emit clearBuffers();
    }
    _clock_time = msg->clock;
}

void DataStreamROS::topicCallback(const topic_tools::ShapeShifter::ConstPtr& msg,
                                  const std::string &topic_name)
{
    if( !_running ){
        return;
    }

    using namespace RosIntrospection;
    const auto&  md5sum     =  msg->getMD5Sum();
    const auto&  datatype   =  msg->getDataType();
    const auto&  definition =  msg->getMessageDefinition() ;

    // register the message type
    _ros_parser.registerSchema( topic_name, md5sum,
                                RosIntrospection::ROSType(datatype),
                                definition);
    RosIntrospectionFactory::registerMessage(topic_name, md5sum, datatype, definition );

    //------------------------------------

    // it is more efficient to recycle this elements
    static std::vector<uint8_t> buffer;
    
    buffer.resize( msg->size() );
    
    ros::serialization::OStream stream(buffer.data(), buffer.size());
    msg->write(stream);

    double msg_time = ros::Time::now().toSec();

    RawMessage buffer_view( buffer );
    _ros_parser.pushRawMessage( topic_name, buffer_view, msg_time );

    std::lock_guard<std::mutex> lock( mutex() );
    const std::string full_prefix = _prefix + topic_name;

    // adding raw serialized msg for future uses.
    // do this before msg_time normalization
    {
        auto plot_pair = dataMap().user_defined.find( full_prefix );
        if( plot_pair == dataMap().user_defined.end() )
        {
            plot_pair = dataMap().addUserDefined( full_prefix );
        }
        PlotDataAny& user_defined_data = plot_pair->second;
        user_defined_data.pushBack( PlotDataAny::Point(msg_time, nonstd::any(std::move(buffer)) ));
    }

    _ros_parser.extractData(dataMap(), full_prefix);

    //------------------------------
    {
        int& index = _msg_index[topic_name];
        index++;
        const std::string key = full_prefix + ("/_MSG_INDEX_") ;
        auto index_it = dataMap().numeric.find(key);
        if( index_it == dataMap().numeric.end())
        {
            index_it = dataMap().addNumeric( key );
        }
        index_it->second.pushBack( PlotData::Point(msg_time, index) );
    }
}

void DataStreamROS::extractInitialSamples()
{
    using namespace std::chrono;
    milliseconds wait_time_ms(1000);

    QProgressDialog progress_dialog;
    progress_dialog.setLabelText( "Collecting ROS topic samples to understand data layout. ");
    progress_dialog.setRange(0, wait_time_ms.count());
    progress_dialog.setAutoClose(true);
    progress_dialog.setAutoReset(true);

    progress_dialog.show();

    auto start_time = system_clock::now();

    while ( system_clock::now() - start_time < (wait_time_ms) )
    {
        ros::getGlobalCallbackQueue()->callAvailable(ros::WallDuration(0.1));
        int i = duration_cast<milliseconds>(system_clock::now() - start_time).count() ;
        progress_dialog.setValue( i );
        QApplication::processEvents();
        if( progress_dialog.wasCanceled() )
        {
            break;
        }
    }

    if( progress_dialog.wasCanceled() == false )
    {
        progress_dialog.cancel();
    }
}

void DataStreamROS::timerCallback()
{
    if( _running && ros::master::check() == false
            && !_roscore_disconnection_already_notified)
    {
        auto ret = QMessageBox::warning(nullptr,
                                        tr("Disconnected!"),
                                        tr("The roscore master cannot be detected.\n\n"
                                           "Do you want to try reconnecting to it? \n\n"
                                           "NOTE: if you select CONTINUE, you might need"
                                           " to stop and restart this plugin."),
                                        tr("Stop Plugin"),
                                        tr("Try reconnect"),
                                        tr("Continue"),
                                        0);
        _roscore_disconnection_already_notified = ( ret == 2 );
        if( ret == 1 )
        {
            this->shutdown();
            _node =  RosManager::getNode();

            if( !_node ){
                emit connectionClosed();
                return;
            }
            subscribe();

            _running = true;
            _spinner = std::make_shared<ros::AsyncSpinner>(1);
            _spinner->start();
            _periodic_timer->start();
        }
        else if( ret == 0)
        {
            this->shutdown();
            emit connectionClosed();
        }
    }
}

void DataStreamROS::saveIntoRosbag()
{
    std::lock_guard<std::mutex> lock( mutex() );
    if( dataMap().user_defined.empty()){
        QMessageBox::warning(nullptr, tr("Warning"), tr("Your buffer is empty. Nothing to save.\n") );
        return;
    }

    QFileDialog saveDialog;
    saveDialog.setAcceptMode(QFileDialog::AcceptSave);
    saveDialog.setDefaultSuffix("bag");
    saveDialog.exec();

    if(saveDialog.result() != QDialog::Accepted || saveDialog.selectedFiles().empty())
    {
        return;
    }

    QString fileName = saveDialog.selectedFiles().first();

    if( fileName.size() > 0)
    {
        rosbag::Bag rosbag(fileName.toStdString(), rosbag::bagmode::Write );

        for (const auto& it: dataMap().user_defined )
        {
            const std::string& topicname = it.first;
            const auto& plotdata = it.second;

            auto registered_msg_type = RosIntrospectionFactory::get().getShapeShifter(topicname);
            if(!registered_msg_type) continue;

            RosIntrospection::ShapeShifter msg;
            msg.morph(registered_msg_type->getMD5Sum(),
                      registered_msg_type->getDataType(),
                      registered_msg_type->getMessageDefinition());

            for (int i=0; i< plotdata.size(); i++)
            {
                const auto& point = plotdata.at(i);
                const PlotDataAny::TimeType msg_time  = point.x;
                const nonstd::any& type_erased_buffer = point.y;

                if(type_erased_buffer.type() != typeid( std::vector<uint8_t> ))
                {
                    // can't cast to expected type
                    continue;
                }

                std::vector<uint8_t> raw_buffer =  nonstd::any_cast<std::vector<uint8_t>>( type_erased_buffer );
                ros::serialization::IStream stream( raw_buffer.data(), raw_buffer.size() );
                msg.read( stream );

                rosbag.write( topicname, ros::Time(msg_time), msg);
            }
        }
        rosbag.close();

        QProcess process;
        QStringList args;
        args << "reindex" << fileName;
        process.start("rosbag" ,args);
    }
}


void DataStreamROS::subscribe()
{
    _subscribers.clear();

    {
        boost::function<void(const rosgraph_msgs::Clock::ConstPtr&) > callback;
        callback = [this](const rosgraph_msgs::Clock::ConstPtr& msg) -> void
        {
            this->clockCallback(msg) ;
        };
        ros::SubscribeOptions ops;
        ops.initByFullCallbackType("/clock", 1, callback );
        ops.transport_hints = ros::TransportHints().tcpNoDelay();
        _clock_subscriber = _node->subscribe(ops);
    }

    for (int i=0; i< _default_topic_names.size(); i++ )
    {
        const std::string topic_name = _default_topic_names[i].toStdString();
        boost::function<void(const topic_tools::ShapeShifter::ConstPtr&) > callback;
        callback = [this, topic_name](const topic_tools::ShapeShifter::ConstPtr& msg) -> void
        {
            this->topicCallback(msg, topic_name) ;
        };

        ros::SubscribeOptions ops;
        ops.initByFullCallbackType(topic_name, 1, callback);
        ops.transport_hints = ros::TransportHints().tcpNoDelay();

        _subscribers.insert( {topic_name, _node->subscribe(ops) }  );
    }
}

bool DataStreamROS::start()
{
    _ros_parser.clear();
    if( !_node )
    {
        _node =  RosManager::getNode();
    }

    if( !_node ){
        return false;
    }

    {
        std::lock_guard<std::mutex> lock( mutex() );
        dataMap().numeric.clear();
        dataMap().user_defined.clear();
    }
    _initial_time = std::numeric_limits<double>::max();

    using namespace RosIntrospection;

    std::vector<std::pair<QString,QString>> all_topics;
    ros::master::V_TopicInfo topic_infos;
    ros::master::getTopics(topic_infos);
    for (ros::master::TopicInfo topic_info: topic_infos)
    {
        all_topics.push_back(
                    std::make_pair(QString(topic_info.name.c_str()),
                                   QString(topic_info.datatype.c_str()) ) );
    }

    QSettings settings;

    if( _default_topic_names.empty())
    {
        // if _default_topic_names is empty (xmlLoad didn't work) use QSettings.
        QVariant def = settings.value("DataStreamROS/default_topics");
        if( !def.isNull() && def.isValid())
        {
            _default_topic_names = def.toStringList();
        }
    }

    QTimer timer;
    timer.setSingleShot(false);
    timer.setInterval( 1000);
    timer.start();

    DialogSelectRosTopics dialog(all_topics, _default_topic_names );

    connect( &timer, &QTimer::timeout, [&]()
    {
        all_topics.clear();
        topic_infos.clear();
        ros::master::getTopics(topic_infos);
        for (ros::master::TopicInfo topic_info: topic_infos)
        {
            all_topics.push_back(
                        std::make_pair(QString(topic_info.name.c_str()),
                                       QString(topic_info.datatype.c_str()) ) );
        }
        dialog.updateTopicList(all_topics);
    });

    int res = dialog.exec();

    timer.stop();

    if( res != QDialog::Accepted || dialog.getSelectedItems().empty() )
    {
        return false;
    }

    _ros_parser.setUseHeaderStamp( dialog.checkBoxTimestamp()->isChecked() );

    if( dialog.checkBoxUseRenamingRules()->isChecked() )
    {
        _ros_parser.addRules( RuleEditing::getRenamingRules() );
    }

    _default_topic_names = dialog.getSelectedItems();

    settings.setValue("DataStreamROS/default_topics", _default_topic_names);

    _ros_parser.setMaxArrayPolicy(dialog.maxArraySize(), dialog.discardEntireArrayIfTooLarge() );

    _prefix = dialog.prefix().toStdString();
    //-------------------------
<<<<<<< HEAD

    // TODO setMaxArrayPolicy( _parser.get(), dialog.discardEntireArrayIfTooLarge() );
=======
>>>>>>> 0ffeff8b

    subscribe();

    _running = true;

    extractInitialSamples();

    _spinner = std::make_shared<ros::AsyncSpinner>(1);
    _spinner->start();

    _periodic_timer->setInterval(500);
    _roscore_disconnection_already_notified = false;
    _periodic_timer->start();

    return true;
}

bool DataStreamROS::isRunning() const { return _running; }

void DataStreamROS::shutdown()
{
    _periodic_timer->stop();
    if(_spinner)
    {
        _spinner->stop();
    }
    _clock_subscriber.shutdown();
    for(auto& it: _subscribers)
    {
        it.second.shutdown();
    }
    _subscribers.clear();
    _running = false;
    _node.reset();
    _spinner.reset();
}

DataStreamROS::~DataStreamROS()
{
    QSettings settings;
    settings.setValue("DataStreamROS/resetAtLoop", _action_clearBuffer->isChecked() );

    shutdown();
}

QDomElement DataStreamROS::xmlSaveState(QDomDocument &doc) const
{
    QString topics_list = _default_topic_names.join(";");
    QDomElement list_elem = doc.createElement("selected_topics");
    list_elem.setAttribute("list", topics_list );
    return list_elem;
}

bool DataStreamROS::xmlLoadState(QDomElement &parent_element)
{
    QDomElement list_elem = parent_element.firstChildElement( "selected_topics" );
    if( !list_elem.isNull()    )
    {
        if( list_elem.hasAttribute("list") )
        {
            QString topics_list = list_elem.attribute("list");
            _default_topic_names = topics_list.split(";", QString::SkipEmptyParts);
            return true;
        }
    }
    return false;
}

void DataStreamROS::addActionsToParentMenu(QMenu *menu)
{
    _action_saveIntoRosbag = new QAction(QString("Save cached value in a rosbag"), menu);
    QIcon iconSave;
    iconSave.addFile(QStringLiteral(":/icons/resources/light/save.png"), QSize(26, 26));
    _action_saveIntoRosbag->setIcon(iconSave);
    menu->addAction( _action_saveIntoRosbag );

    connect( _action_saveIntoRosbag, &QAction::triggered, this, &DataStreamROS::saveIntoRosbag );

    _action_clearBuffer = new QAction(QString("Clear buffer if Loop restarts"), menu);
    _action_clearBuffer->setCheckable( true );

    QSettings settings;
    bool reset_loop = settings.value("DataStreamROS/resetAtLoop", false).toBool();
    _action_clearBuffer->setChecked( reset_loop );

    menu->addAction( _action_clearBuffer );
}
<|MERGE_RESOLUTION|>--- conflicted
+++ resolved
@@ -370,11 +370,6 @@
 
     _prefix = dialog.prefix().toStdString();
     //-------------------------
-<<<<<<< HEAD
-
-    // TODO setMaxArrayPolicy( _parser.get(), dialog.discardEntireArrayIfTooLarge() );
-=======
->>>>>>> 0ffeff8b
 
     subscribe();
 
