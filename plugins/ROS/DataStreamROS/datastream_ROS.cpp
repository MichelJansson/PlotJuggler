#include "datastream_ROS.h"
#include <QTextStream>
#include <QFile>
#include <QMessageBox>
#include <QDebug>
#include <thread>
#include <mutex>
#include <chrono>
#include <thread>
#include <QProgressDialog>
#include <QtGlobal>
#include <QApplication>
#include <QProcess>
#include <QSettings>
#include <QFileDialog>
#include <ros/callback_queue.h>
#include <rosbag/bag.h>
#include <topic_tools/shape_shifter.h>

#include "../dialog_select_ros_topics.h"
#include "../rule_editing.h"
#include "../qnodedialog.h"
#include "../shape_shifter_factory.hpp"

DataStreamROS::DataStreamROS():
    _action_saveIntoRosbag(nullptr),
    _node(nullptr)
{
    _enabled = false;
    _running = false;
    _initial_time = std::numeric_limits<double>::max();
    _use_header_timestamp = true;
}

PlotDataMap& DataStreamROS::getDataMap()
{
    return _plot_data;
}

void DataStreamROS::topicCallback(const topic_tools::ShapeShifter::ConstPtr& msg, const std::string &topic_name)
{
    if( !_running ||  !_enabled){
        return;
    }

    using namespace RosIntrospection;
    const auto&  md5sum     =  msg->getMD5Sum();
    const auto&  datatype   =  msg->getDataType();
    const auto&  definition =  msg->getMessageDefinition() ;

      // register the message type
    _parser->registerMessageDefinition(topic_name, ROSType(datatype), definition);
    RosIntrospectionFactory::registerMessage(topic_name, md5sum, datatype, definition );

    if( _using_renaming_rules ){
      for (auto it: _rules)
      {
        _parser->registerRenamingRules( it.first, it.second );
      }
    }


    //------------------------------------

    // it is more efficient to recycle this elements
    static std::vector<uint8_t> buffer;
    static FlatMessage flat_container;
    static RenamedValues renamed_value;
    
    buffer.resize( msg->size() );
    
    ros::serialization::OStream stream(buffer.data(), buffer.size());
    msg->write(stream);

    // WORKAROUND. There are some problems related to renaming when the character / is
    // used as prefix. We will remove that here.
    //if( topicname_SS.at(0) == '/' ) topicname_SS = SString( topic_name.data() +1,  topic_name.size()-1 );

<<<<<<< HEAD
    _parser->deserializeIntoFlatContainer( topic_name, absl::Span<uint8_t>(buffer), &flat_container, 250);
    _parser->applyNameTransform( topic_name, flat_container, &renamed_value );
=======
    parser.deserializeIntoFlatContainer( topic_name, absl::Span<uint8_t>(buffer), &flat_container, _max_array_size);
    parser.applyNameTransform( topic_name, flat_container, &renamed_value );
>>>>>>> 7a69370c

    double msg_time = 0;

    // detrmine the time offset
    if(_use_header_timestamp == false)
    {
        msg_time = ros::Time::now().toSec();
    }
    else{
        auto offset = FlatContainedContainHeaderStamp(renamed_value);
        if(offset){
            msg_time = offset.value();
        }
        else{
            msg_time = ros::Time::now().toSec();
        }
    }

    // adding raw serialized msg for future uses.
    // do this before msg_time normalization
    {
        auto plot_pair = _plot_data.user_defined.find( md5sum );
        if( plot_pair == _plot_data.user_defined.end() )
        {
            PlotDataAnyPtr temp(new PlotDataAny(topic_name.c_str()));
            auto res = _plot_data.user_defined.insert( std::make_pair( topic_name, temp ) );
            plot_pair = res.first;
        }
        PlotDataAnyPtr& user_defined_data = plot_pair->second;
        user_defined_data->pushBack( PlotDataAny::Point(msg_time, nonstd::any(std::move(buffer)) ));
    }

    PlotData::asyncPushMutex().lock();
    for(auto& it: renamed_value )
    {
        const std::string& field_name ( it.first.data() );
        const double value = it.second.convert<double>();
        auto plot_it = _plot_data.numeric.find(field_name);
        if( plot_it == _plot_data.numeric.end())
        {
            auto res =   _plot_data.numeric.insert(
                        std::make_pair( field_name, std::make_shared<PlotData>(field_name.c_str()) ));
            plot_it = res.first;
        }
        plot_it->second->pushBackAsynchronously( PlotData::Point(msg_time, value));
    }

    //------------------------------
    {
        int& index = _msg_index[topic_name];
        index++;
        const std::string index_name = topic_name + ("/_MSG_INDEX_") ;
        auto index_it = _plot_data.numeric.find(index_name);
        if( index_it == _plot_data.numeric.end())
        {
            auto res = _plot_data.numeric.insert(
                        std::make_pair( index_name, std::make_shared<PlotData>(index_name.c_str()) ));
            index_it = res.first;
        }
        index_it->second->pushBackAsynchronously( PlotData::Point(msg_time, index) );
    }
    PlotData::asyncPushMutex().unlock();
}

void DataStreamROS::extractInitialSamples()
{
    using namespace std::chrono;
    milliseconds wait_time_ms(1000);

    QProgressDialog progress_dialog;
    progress_dialog.setLabelText( "Collecting ROS topic samples to understand data layout. ");
    progress_dialog.setRange(0, wait_time_ms.count());
    progress_dialog.setAutoClose(true);
    progress_dialog.setAutoReset(true);

    progress_dialog.show();

    auto start_time = system_clock::now();

    _enabled = true;
    while ( system_clock::now() - start_time < (wait_time_ms) )
    {
        ros::getGlobalCallbackQueue()->callAvailable(ros::WallDuration(0.1));
        int i = duration_cast<milliseconds>(system_clock::now() - start_time).count() ;
        progress_dialog.setValue( i );
        QApplication::processEvents();
        if( progress_dialog.wasCanceled() )
        {
            break;
        }
    }
    _enabled = false;

    if( progress_dialog.wasCanceled() == false )
    {
        progress_dialog.cancel();
    }
}

void DataStreamROS::saveIntoRosbag()
{
    if( _plot_data.user_defined.empty()){
        QMessageBox::warning(0, tr("Warning"), tr("Your buffer is empty. Nothing to save.\n") );
        return;
    }

    QFileDialog saveDialog;
    saveDialog.setAcceptMode(QFileDialog::AcceptSave);
    saveDialog.setDefaultSuffix("bag");
    saveDialog.exec();

    if(saveDialog.result() != QDialog::Accepted || saveDialog.selectedFiles().empty())
    {
        return;
    }

    QString fileName = saveDialog.selectedFiles().first();

    if( fileName.size() > 0)
    {
        rosbag::Bag rosbag(fileName.toStdString(), rosbag::bagmode::Write );

        for (auto it: _plot_data.user_defined )
        {
            const std::string& topicname = it.first;
            const PlotDataAnyPtr& plotdata = it.second;

            auto registered_msg_type = RosIntrospectionFactory::get().getShapeShifter(topicname);
            if(!registered_msg_type) continue;

            RosIntrospection::ShapeShifter msg;
            msg.morph(registered_msg_type->getMD5Sum(),
                      registered_msg_type->getDataType(),
                      registered_msg_type->getMessageDefinition());

            for (int i=0; i< plotdata->size(); i++)
            {
                const auto& point = plotdata->at(i);
                const PlotDataAny::TimeType msg_time  = point.x;
                const nonstd::any& type_erased_buffer = point.y;

                if(type_erased_buffer.type() != typeid( std::vector<uint8_t> ))
                {
                  // can't cast to expected type
                  continue;
                }

                std::vector<uint8_t> raw_buffer =  nonstd::any_cast<std::vector<uint8_t>>( type_erased_buffer );
                ros::serialization::IStream stream( raw_buffer.data(), raw_buffer.size() );
                msg.read( stream );

                rosbag.write( topicname, ros::Time(msg_time), msg);
            }
        }
        rosbag.close();

        QProcess process;
        QStringList args;
        args << "reindex" << fileName;
        process.start("rosbag" ,args);
    }
}


bool DataStreamROS::start()
{
    _parser.reset( new RosIntrospection::Parser );
    if( !_node )
    {
        _node =  RosManager::getNode();
    }

    if( !_node ){
        return false;
    }

    _plot_data.numeric.clear();
    _plot_data.user_defined.clear();
    _initial_time = std::numeric_limits<double>::max();

    using namespace RosIntrospection;

    std::vector<std::pair<QString,QString>> all_topics;
    ros::master::V_TopicInfo topic_infos;
    ros::master::getTopics(topic_infos);
    for (ros::master::TopicInfo topic_info: topic_infos)
    {
        all_topics.push_back(
                    std::make_pair(QString(topic_info.name.c_str()),
                                   QString(topic_info.datatype.c_str()) ) );
    }

    QSettings settings( "IcarusTechnology", "PlotJuggler");

    if( _default_topic_names.empty())
    {
        // if _default_topic_names is empty (xmlLoad didn't work) use QSettings.
        QVariant def = settings.value("DataStreamROS/default_topics");
        if( !def.isNull() && def.isValid())
        {
            _default_topic_names = def.toStringList();
        }
    }

    QTimer timer;
    timer.setSingleShot(false);
    timer.setInterval( 1000);
    timer.start();

    DialogSelectRosTopics dialog(all_topics, _default_topic_names );

    connect( &timer, &QTimer::timeout, [&]()
    {
        all_topics.clear();
        topic_infos.clear();
        ros::master::getTopics(topic_infos);
        for (ros::master::TopicInfo topic_info: topic_infos)
        {
            all_topics.push_back(
                        std::make_pair(QString(topic_info.name.c_str()),
                                       QString(topic_info.datatype.c_str()) ) );
        }
        dialog.updateTopicList(all_topics);
    });

    int res = dialog.exec();

    timer.stop();

    QStringList topic_selected = dialog.getSelectedItems();
    _using_renaming_rules = dialog.checkBoxUseRenamingRules()->isChecked();

    std::vector<std::string> std_topic_selected;

    if( res != QDialog::Accepted || topic_selected.empty() )
    {
        return false;
    }

     _default_topic_names.clear();
    for (const QString& topic :topic_selected )
    {
        _default_topic_names.push_back(topic);
        std_topic_selected.push_back( topic.toStdString() );
    }
    settings.setValue("DataStreamROS/default_topics", _default_topic_names);

    // load the rules
    if( dialog.checkBoxUseRenamingRules()->isChecked() ){
        _rules = RuleEditing::getRenamingRules();
    }

    _use_header_timestamp = dialog.checkBoxUseHeaderStamp()->isChecked();
    _max_array_size = dialog.maxArraySize();
    //-------------------------

    _subscribers.clear();

    for (int i=0; i<topic_selected.size(); i++ )
    {
        boost::function<void(const topic_tools::ShapeShifter::ConstPtr&) > callback;
        const std::string& topic_name = std_topic_selected[i];
        callback = [this, topic_name](const topic_tools::ShapeShifter::ConstPtr& msg) -> void
        {
            this->topicCallback(msg, topic_name) ;
        };
        _subscribers.push_back( _node->subscribe( topic_name, 0,  callback)  );
    }

    _running = true;

    extractInitialSamples();

    _thread = std::thread([this](){ this->updateLoop();} );

    return true;
}

void DataStreamROS::enableStreaming(bool enable) { _enabled = enable; }

bool DataStreamROS::isStreamingEnabled() const { return _enabled; }


void DataStreamROS::shutdown()
{
    if( _running ){
        _running = false;
        _thread.join();
    }

    for(ros::Subscriber& sub: _subscribers)
    {
        sub.shutdown();
    }
    _subscribers.clear();
}

DataStreamROS::~DataStreamROS()
{
    shutdown();
}

void DataStreamROS::setParentMenu(QMenu *menu)
{
    _menu = menu;

    _action_saveIntoRosbag = new QAction(QString("Save cached value in a rosbag"), _menu);
    QIcon iconSave;
    iconSave.addFile(QStringLiteral(":/icons/resources/filesave@2x.png"), QSize(26, 26));
    _action_saveIntoRosbag->setIcon(iconSave);

    _menu->addAction( _action_saveIntoRosbag );

    connect( _action_saveIntoRosbag, &QAction::triggered, this, &DataStreamROS::saveIntoRosbag );
}

QDomElement DataStreamROS::xmlSaveState(QDomDocument &doc) const
{
    QString topics_list = _default_topic_names.join(";");
    QDomElement list_elem = doc.createElement("selected_topics");
    list_elem.setAttribute("list", topics_list );
    return list_elem;
}

bool DataStreamROS::xmlLoadState(QDomElement &parent_element)
{
    QDomElement list_elem = parent_element.firstChildElement( "selected_topics" );
    if( !list_elem.isNull()    )
    {
        if( list_elem.hasAttribute("list") )
        {
            QString topics_list = list_elem.attribute("list");
            _default_topic_names = topics_list.split(";", QString::SkipEmptyParts);
            return true;
        }
    }
    return false;
}


void DataStreamROS::updateLoop()
{
    while (ros::ok() && _running)
    {
        ros::spinOnce();
    }
}<|MERGE_RESOLUTION|>--- conflicted
+++ resolved
@@ -76,13 +76,8 @@
     // used as prefix. We will remove that here.
     //if( topicname_SS.at(0) == '/' ) topicname_SS = SString( topic_name.data() +1,  topic_name.size()-1 );
 
-<<<<<<< HEAD
-    _parser->deserializeIntoFlatContainer( topic_name, absl::Span<uint8_t>(buffer), &flat_container, 250);
+    _parser->deserializeIntoFlatContainer( topic_name, absl::Span<uint8_t>(buffer), &flat_container, _max_array_size);
     _parser->applyNameTransform( topic_name, flat_container, &renamed_value );
-=======
-    parser.deserializeIntoFlatContainer( topic_name, absl::Span<uint8_t>(buffer), &flat_container, _max_array_size);
-    parser.applyNameTransform( topic_name, flat_container, &renamed_value );
->>>>>>> 7a69370c
 
     double msg_time = 0;
 
