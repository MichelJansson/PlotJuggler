--- conflicted
+++ resolved
@@ -69,7 +69,7 @@
 
         all_topics.push_back( std::make_pair(QString( topic.c_str()), QString( datatype.c_str()) ) );
         _parser->registerMessageDefinition(topic, ROSType(datatype), definition);
-        RosIntrospectionFactory::registerMessage(topic, md5sum, datatype, definition );
+        RosIntrospectionFactory::registerMessage(topic, md5sum, datatype, definition);
     }
 
     int count = 0;
@@ -108,9 +108,6 @@
                 _use_renaming_rules = false;
             }
         }
-        else{
-          return plot_map;
-        }
         settings.setValue("DataLoadROS/default_topics", _default_topic_names);
         settings.setValue("DataLoadROS/use_renaming", _use_renaming_rules);
     }
@@ -121,10 +118,7 @@
         _parser->registerRenamingRules( ROSType(it.first) , it.second );
       }
     }
-<<<<<<< HEAD
-=======
     int max_array_size = dialog->maxArraySize();
->>>>>>> 7a69370c
 
     //-----------------------------------
     std::set<std::string> topic_selected;
@@ -151,7 +145,7 @@
     FlatMessage flat_container;
     std::vector<uint8_t> buffer;
     RenamedValues renamed_value;
-
+    
     bool parsed = true;
 
     for(rosbag::MessageInstance msg_instance: bag_view_selected )
@@ -174,15 +168,8 @@
         ros::serialization::OStream stream(buffer.data(), buffer.size());
         msg_instance.write(stream);
 
-<<<<<<< HEAD
-        _parser->deserializeIntoFlatContainer( topic_name, absl::Span<uint8_t>(buffer), &flat_container, 250 );
+        parsed &= _parser->deserializeIntoFlatContainer( topic_name, absl::Span<uint8_t>(buffer), &flat_container, max_array_size );
         _parser->applyNameTransform( topic_name, flat_container, &renamed_value );
-=======
-        parsed &= RosIntrospectionFactory::parser().deserializeIntoFlatContainer( topic_name,
-                                                                                  absl::Span<uint8_t>(buffer),
-                                                                                  &flat_container, max_array_size );
-        RosIntrospectionFactory::parser().applyNameTransform( topic_name, flat_container, &renamed_value );
->>>>>>> 7a69370c
 
         // apply time offsets
         double msg_time = 0;
