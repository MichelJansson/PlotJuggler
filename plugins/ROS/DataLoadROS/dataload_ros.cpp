--- conflicted
+++ resolved
@@ -57,11 +57,7 @@
         const auto&  definition =  conn->msg_def;
 
         all_topics.push_back( std::make_pair(QString( topic.c_str()), QString( datatype.c_str()) ) );
-<<<<<<< HEAD
-        _introspection_parser.registerSchema(
-=======
         _ros_parser.registerSchema(
->>>>>>> 0ffeff8b
                     topic, md5sum, RosIntrospection::ROSType(datatype), definition);
         RosIntrospectionFactory::registerMessage(topic, md5sum, datatype, definition);
     }
@@ -73,11 +69,7 @@
 {
     using namespace RosIntrospection;
 
-<<<<<<< HEAD
-    rosbag::View bag_view ( *_bag, ros::TIME_MIN, ros::TIME_MAX, true );
-=======
     rosbag::View bag_view ( *_bag, ros::TIME_MIN, ros::TIME_MAX, false );
->>>>>>> 0ffeff8b
 
     RenamedValues renamed_value;
 
@@ -114,11 +106,7 @@
     if( _bag ) _bag->close();
 
     _bag = std::make_shared<rosbag::Bag>();
-<<<<<<< HEAD
-    _introspection_parser.clear();
-=======
     _ros_parser.clear();
->>>>>>> 0ffeff8b
 
     try{
         _bag->open( file_name.toStdString(), rosbag::bagmode::Read );
@@ -169,17 +157,10 @@
 
     if( _use_renaming_rules )
     {
-<<<<<<< HEAD
-        _introspection_parser.addRules( RuleEditing::getRenamingRules() );
-    }
-
-    const std::string prefix    = dialog->prefix().toStdString();
-=======
         _ros_parser.addRules( RuleEditing::getRenamingRules() );
     }
 
     const std::string prefix  = dialog->prefix().toStdString();
->>>>>>> 0ffeff8b
 
     //-----------------------------------
     std::set<std::string> topic_selected;
@@ -209,11 +190,7 @@
     QElapsedTimer timer;
     timer.start();
 
-<<<<<<< HEAD
-    _introspection_parser.setMaxArrayPolicy(
-=======
     _ros_parser.setMaxArrayPolicy(
->>>>>>> 0ffeff8b
                 dialog->maxArraySize(),
                 dialog->discardEntireArrayIfTooLarge() );
 
@@ -240,27 +217,16 @@
         const double msg_time = msg_instance.getTime().toSec();
 
         RawMessage buffer_view( buffer );
-<<<<<<< HEAD
-        _introspection_parser.pushRawMessage( topic_name, buffer_view, msg_time );
-    }
-
-    _introspection_parser.extractData(plot_map, prefix);
-=======
         _ros_parser.pushRawMessage( topic_name, buffer_view, msg_time );
     }
 
     _ros_parser.extractData(plot_map, prefix);
->>>>>>> 0ffeff8b
 
     storeMessageInstancesAsUserDefined(plot_map, prefix);
 
     qDebug() << "The loading operation took" << timer.elapsed() << "milliseconds";
 
-<<<<<<< HEAD
-    _introspection_parser.showWarnings();
-=======
     _ros_parser.showWarnings();
->>>>>>> 0ffeff8b
 
     return plot_map;
 }
